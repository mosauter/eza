use std::cmp::max;
use std::env;
use std::ops::Deref;
#[cfg(unix)]
use std::sync::{Mutex, MutexGuard};

use datetime::TimeZone;
use zoneinfo_compiled::{CompiledData, Result as TZResult};

use lazy_static::lazy_static;
use log::*;
#[cfg(unix)]
use users::UsersCache;

use crate::fs::{File, fields as f};
use crate::fs::feature::git::GitCache;
use crate::output::cell::TextCell;
use crate::output::render::{
    GroupRender,
    OctalPermissionsRender,
    PermissionsPlusRender,
    TimeRender,
    UserRender
};
use crate::output::time::TimeFormat;
use crate::theme::Theme;




/// Options for displaying a table.
#[derive(PartialEq, Eq, Debug)]
pub struct Options {
    pub size_format: SizeFormat,
    pub time_format: TimeFormat,
    pub user_format: UserFormat,
    pub columns: Columns,
}

/// Extra columns to display in the table.
#[allow(clippy::struct_excessive_bools)]
#[derive(PartialEq, Eq, Debug, Copy, Clone)]
pub struct Columns {

    /// At least one of these timestamps will be shown.
    pub time_types: TimeTypes,

    // The rest are just on/off
    pub inode: bool,
    pub links: bool,
    pub blocks: bool,
    pub group: bool,
    pub git: bool,
    pub subdir_git_repos: bool,
    pub subdir_git_repos_no_stat: bool,
    pub octal: bool,
    pub security_context: bool,

    // Defaults to true:
    pub permissions: bool,
    pub filesize: bool,
    pub user: bool,
}

impl Columns {
    pub fn collect(&self, actually_enable_git: bool) -> Vec<Column> {
        let mut columns = Vec::with_capacity(4);

        if self.inode {
            #[cfg(unix)]
            columns.push(Column::Inode);
        }

        if self.octal {
            #[cfg(unix)]
            columns.push(Column::Octal);
        }

        if self.permissions {
            columns.push(Column::Permissions);
        }

        if self.links {
            #[cfg(unix)]
            columns.push(Column::HardLinks);
        }

        if self.filesize {
            columns.push(Column::FileSize);
        }

        if self.blocks {
            #[cfg(unix)]
            columns.push(Column::Blocks);
        }

        if self.user {
            #[cfg(unix)]
            columns.push(Column::User);
        }

        if self.group {
            #[cfg(unix)]
            columns.push(Column::Group);
        }

        if self.security_context {
            columns.push(Column::SecurityContext);
        }

        if self.time_types.modified {
            columns.push(Column::Timestamp(TimeType::Modified));
        }

        if self.time_types.changed {
            columns.push(Column::Timestamp(TimeType::Changed));
        }

        if self.time_types.created {
            columns.push(Column::Timestamp(TimeType::Created));
        }

        if self.time_types.accessed {
            columns.push(Column::Timestamp(TimeType::Accessed));
        }

        if self.git && actually_enable_git {
            columns.push(Column::GitStatus);
        }

        if self.subdir_git_repos {
            columns.push(Column::SubdirGitRepoStatus);
        }

        if self.subdir_git_repos_no_stat {
            columns.push(Column::SubdirGitRepoNoStatus);
        }

        columns
    }
}


/// A table contains these.
#[derive(Debug, Copy, Clone)]
pub enum Column {
    Permissions,
    FileSize,
    Timestamp(TimeType),
    #[cfg(unix)]
    Blocks,
    #[cfg(unix)]
    User,
    #[cfg(unix)]
    Group,
    #[cfg(unix)]
    HardLinks,
    #[cfg(unix)]
    Inode,
    GitStatus,
    SubdirGitRepoStatus,
    SubdirGitRepoNoStatus,
    #[cfg(unix)]
    Octal,
    #[cfg(unix)]
    SecurityContext,
}

/// Each column can pick its own **Alignment**. Usually, numbers are
/// right-aligned, and text is left-aligned.
#[derive(Copy, Clone)]
pub enum Alignment {
    Left,
    Right,
}

impl Column {

    /// Get the alignment this column should use.
    #[cfg(unix)]
    pub fn alignment(self) -> Alignment {
        match self {
            Self::FileSize   |
            Self::HardLinks  |
            Self::Inode      |
            Self::Blocks     |
            Self::GitStatus  => Alignment::Right,
            Self::Timestamp(_) | 
            _                => Alignment::Left,
        }
    }

    #[cfg(windows)]
    pub fn alignment(&self) -> Alignment {
        match self {
            Self::FileSize   |
            Self::GitStatus  => Alignment::Right,
            _                => Alignment::Left,
        }
    }

    /// Get the text that should be printed at the top, when the user elects
    /// to have a header row printed.
    pub fn header(self) -> &'static str {
        match self {
            #[cfg(unix)]
            Self::Permissions   => "Permissions",
            #[cfg(windows)]
            Self::Permissions   => "Mode",
            Self::FileSize      => "Size",
            Self::Timestamp(t)  => t.header(),
            #[cfg(unix)]
            Self::Blocks        => "Blocks",
            #[cfg(unix)]
            Self::User          => "User",
            #[cfg(unix)]
            Self::Group         => "Group",
            #[cfg(unix)]
            Self::HardLinks     => "Links",
            #[cfg(unix)]
            Self::Inode         => "inode",
            Self::GitStatus     => "Git",
            Self::SubdirGitRepoStatus => "Repo",
            Self::SubdirGitRepoNoStatus => "Repo",
            #[cfg(unix)]
            Self::Octal         => "Octal",
            #[cfg(unix)]
            Self::SecurityContext => "Security Context",
        }
    }
}


/// Formatting options for file sizes.
#[allow(clippy::enum_variant_names)]
#[derive(PartialEq, Eq, Debug, Copy, Clone)]
pub enum SizeFormat {

    /// Format the file size using **decimal** prefixes, such as “kilo”,
    /// “mega”, or “giga”.
    DecimalBytes,

    /// Format the file size using **binary** prefixes, such as “kibi”,
    /// “mebi”, or “gibi”.
    BinaryBytes,

    /// Do no formatting and just display the size as a number of bytes.
    JustBytes,
}

/// Formatting options for user and group.
#[derive(PartialEq, Eq, Debug, Copy, Clone)]
pub enum UserFormat {
    /// The UID / GID
    Numeric,
    /// Show the name
    Name,
}

impl Default for SizeFormat {
    fn default() -> Self {
        Self::DecimalBytes
    }
}


/// The types of a file’s time fields. These three fields are standard
/// across most (all?) operating systems.
#[derive(PartialEq, Eq, Debug, Copy, Clone)]
pub enum TimeType {

    /// The file’s modified time (`st_mtime`).
    Modified,

    /// The file’s changed time (`st_ctime`)
    Changed,

    /// The file’s accessed time (`st_atime`).
    Accessed,

    /// The file’s creation time (`btime` or `birthtime`).
    Created,
}

impl TimeType {

    /// Returns the text to use for a column’s heading in the columns output.
    pub fn header(self) -> &'static str {
        match self {
            Self::Modified  => "Date Modified",
            Self::Changed   => "Date Changed",
            Self::Accessed  => "Date Accessed",
            Self::Created   => "Date Created",
        }
    }
}


/// Fields for which of a file’s time fields should be displayed in the
/// columns output.
///
/// There should always be at least one of these — there’s no way to disable
/// the time columns entirely (yet).
#[derive(PartialEq, Eq, Debug, Copy, Clone)]
#[allow(clippy::struct_excessive_bools)]
pub struct TimeTypes {
    pub modified: bool,
    pub changed:  bool,
    pub accessed: bool,
    pub created:  bool,
}

impl Default for TimeTypes {

    /// By default, display just the ‘modified’ time. This is the most
    /// common option, which is why it has this shorthand.
    fn default() -> Self {
        Self {
            modified: true,
            changed:  false,
            accessed: false,
            created:  false,
        }
    }
}


/// The **environment** struct contains any data that could change between
/// running instances of exa, depending on the user’s computer’s configuration.
///
/// Any environment field should be able to be mocked up for test runs.
pub struct Environment {

    /// Localisation rules for formatting numbers.
    numeric: locale::Numeric,

    /// The computer’s current time zone. This gets used to determine how to
    /// offset files’ timestamps.
    tz: Option<TimeZone>,

    /// Mapping cache of user IDs to usernames.
    #[cfg(unix)]
    users: Mutex<UsersCache>,
}

impl Environment {
    #[cfg(unix)]
    pub fn lock_users(&self) -> MutexGuard<'_, UsersCache> {
        self.users.lock().unwrap()
    }

    fn load_all() -> Self {
        let tz = match determine_time_zone() {
            Ok(t) => {
                Some(t)
            }
            Err(ref e) => {
                eprintln!("Unable to determine time zone: {e}");
                None
            }
        };

        let numeric = locale::Numeric::load_user_locale()
                             .unwrap_or_else(|_| locale::Numeric::english());

        #[cfg(unix)]
        let users = Mutex::new(UsersCache::new());

        Self { numeric, tz, #[cfg(unix)] users }
    }
}

#[cfg(unix)]
fn determine_time_zone() -> TZResult<TimeZone> {
    if let Ok(file) = env::var("TZ") {
        TimeZone::from_file({
            if file.starts_with('/') {
                file
            } else {
                format!("/usr/share/zoneinfo/{}", {
                    if file.starts_with(':') {
                        file.replacen(':', "", 1)
                    } else {
                        file
                    }
                })
            }
        })
    } else {
        TimeZone::from_file("/etc/localtime")
    }
}

#[cfg(windows)]
fn determine_time_zone() -> TZResult<TimeZone> {
    use datetime::zone::{FixedTimespan, FixedTimespanSet, StaticTimeZone, TimeZoneSource};
    use std::borrow::Cow;

    Ok(TimeZone(TimeZoneSource::Static(&StaticTimeZone {
        name: "Unsupported",
        fixed_timespans: FixedTimespanSet {
            first: FixedTimespan {
                offset: 0,
                is_dst: false,
                name: Cow::Borrowed("ZONE_A"),
            },
            rest: &[(
                1206838800,
                FixedTimespan {
                    offset: 3600,
                    is_dst: false,
                    name: Cow::Borrowed("ZONE_B"),
                },
            )],
        },
    })))
}

lazy_static! {
    static ref ENVIRONMENT: Environment = Environment::load_all();
}


pub struct Table<'a> {
    columns: Vec<Column>,
    theme: &'a Theme,
    env: &'a Environment,
    widths: TableWidths,
    time_format: TimeFormat,
    size_format: SizeFormat,
    user_format: UserFormat,
    git: Option<&'a GitCache>,
}

#[derive(Clone)]
pub struct Row {
    cells: Vec<TextCell>,
}

impl<'a, 'f> Table<'a> {
    pub fn new(options: &'a Options, git: Option<&'a GitCache>, theme: &'a Theme) -> Table<'a> {
        let columns = options.columns.collect(git.is_some());
        let widths = TableWidths::zero(columns.len());
        let env = &*ENVIRONMENT;

        Table {
            theme,
            widths,
            columns,
            git,
            env,
            time_format: options.time_format,
            size_format: options.size_format,
            user_format: options.user_format,
        }
    }

    pub fn widths(&self) -> &TableWidths {
        &self.widths
    }

    pub fn header_row(&self) -> Row {
        let cells = self.columns.iter()
                        .map(|c| TextCell::paint_str(self.theme.ui.header, c.header()))
                        .collect();

        Row { cells }
    }

    pub fn row_for_file(&self, file: &File<'_>, xattrs: bool) -> Row {
        let cells = self.columns.iter()
                        .map(|c| self.display(file, *c, xattrs))
                        .collect();

        Row { cells }
    }

    pub fn add_widths(&mut self, row: &Row) {
        self.widths.add_widths(row)
    }

<<<<<<< HEAD
    fn permissions_plus(&self, file: &File<'_>, xattrs: bool) -> Option<f::PermissionsPlus> {
        match file.permissions() {
            Some(p) => Some(f::PermissionsPlus {
                file_type: file.type_char(),
                permissions: p,
                xattrs
            }),
            None => None,
        }
    }

    fn octal_permissions(&self, file: &File<'_>) -> Option<f::OctalPermissions> {
        match file.permissions() {
            Some(p) => Some(f::OctalPermissions {
                permissions: p,
            }),
            None => None,
=======
    fn permissions_plus(&self, file: &File<'_>, xattrs: bool) -> f::PermissionsPlus {
        f::PermissionsPlus {
            file_type: file.type_char(),
            #[cfg(unix)]
            permissions: file.permissions(),
            #[cfg(windows)]
            attributes: file.attributes(),
            xattrs,
        }
    }

    #[cfg(unix)]
    fn octal_permissions(&self, file: &File<'_>) -> f::OctalPermissions {
        f::OctalPermissions {
            permissions: file.permissions(),
>>>>>>> 8df8e8f1
        }
    }

    fn display(&self, file: &File<'_>, column: Column, xattrs: bool) -> TextCell {
        match column {
            Column::Permissions => {
                self.permissions_plus(file, xattrs).render(self.theme)
            }
            Column::FileSize => {
                file.size().render(self.theme, self.size_format, &self.env.numeric)
            }
            #[cfg(unix)]
            Column::HardLinks => {
                file.links().render(self.theme, &self.env.numeric)
            }
            #[cfg(unix)]
            Column::Inode => {
                file.inode().render(self.theme.ui.inode)
            }
            #[cfg(unix)]
            Column::Blocks => {
                file.blocks().render(self.theme)
            }
            #[cfg(unix)]
            Column::User => {
                file.user().render(self.theme, &*self.env.lock_users(), self.user_format)
            }
            #[cfg(unix)]
            Column::Group => {
                file.group().render(self.theme, &*self.env.lock_users(), self.user_format)
            }
            #[cfg(unix)]
            Column::SecurityContext => {
                file.security_context().render(self.theme)
            }
            Column::GitStatus => {
                self.git_status(file).render(self.theme)
            }
            Column::SubdirGitRepoStatus => {
                self.subdir_git_repo(file, true).render()
            }
            Column::SubdirGitRepoNoStatus => {
                self.subdir_git_repo(file, false).render()
            }
            #[cfg(unix)]
            Column::Octal => {
                self.octal_permissions(file).render(self.theme.ui.octal)
            }

            Column::Timestamp(TimeType::Modified)  => {
                file.modified_time().render(self.theme.ui.date, &self.env.tz, self.time_format)
            }
            Column::Timestamp(TimeType::Changed)   => {
                file.changed_time().render(self.theme.ui.date, &self.env.tz, self.time_format)
            }
            Column::Timestamp(TimeType::Created)   => {
                file.created_time().render(self.theme.ui.date, &self.env.tz, self.time_format)
            }
            Column::Timestamp(TimeType::Accessed)  => {
                file.accessed_time().render(self.theme.ui.date, &self.env.tz, self.time_format)
            }
        }
    }

    fn git_status(&self, file: &File<'_>) -> f::Git {
        debug!("Getting Git status for file {:?}", file.path);

        self.git
            .map(|g| g.get(&file.path, file.is_directory()))
            .unwrap_or_default()
    }

    fn subdir_git_repo(&self, file: &File<'_>, status : bool) -> f::SubdirGitRepo {
        debug!("Getting subdir repo status for path {:?}", file.path);

        if file.is_directory(){
            return f::SubdirGitRepo::from_path(&file.path, status);
        }
        f::SubdirGitRepo::default()
    }

    pub fn render(&self, row: Row) -> TextCell {
        let mut cell = TextCell::default();

        let iter = row.cells.into_iter()
                      .zip(self.widths.iter())
                      .enumerate();

        for (n, (this_cell, width)) in iter {
            let padding = width - *this_cell.width;

            match self.columns[n].alignment() {
                Alignment::Left => {
                    cell.append(this_cell);
                    cell.add_spaces(padding);
                }
                Alignment::Right => {
                    cell.add_spaces(padding);
                    cell.append(this_cell);
                }
            }

            cell.add_spaces(1);
        }

        cell
    }
}


pub struct TableWidths(Vec<usize>);

impl Deref for TableWidths {
    type Target = [usize];

    fn deref(&self) -> &Self::Target {
        &self.0
    }
}

impl TableWidths {
    pub fn zero(count: usize) -> Self {
        Self(vec![0; count])
    }

    pub fn add_widths(&mut self, row: &Row) {
        for (old_width, cell) in self.0.iter_mut().zip(row.cells.iter()) {
            *old_width = max(*old_width, *cell.width);
        }
    }

    pub fn total(&self) -> usize {
        self.0.len() + self.0.iter().sum::<usize>()
    }
}<|MERGE_RESOLUTION|>--- conflicted
+++ resolved
@@ -479,41 +479,27 @@
         self.widths.add_widths(row)
     }
 
-<<<<<<< HEAD
     fn permissions_plus(&self, file: &File<'_>, xattrs: bool) -> Option<f::PermissionsPlus> {
         match file.permissions() {
             Some(p) => Some(f::PermissionsPlus {
                 file_type: file.type_char(),
+                #[cfg(unix)]
                 permissions: p,
+                #[cfg(windows)]
+                attributes: file.attributes(),
                 xattrs
             }),
             None => None,
         }
     }
 
+    #[cfg(unix)]
     fn octal_permissions(&self, file: &File<'_>) -> Option<f::OctalPermissions> {
         match file.permissions() {
             Some(p) => Some(f::OctalPermissions {
                 permissions: p,
             }),
             None => None,
-=======
-    fn permissions_plus(&self, file: &File<'_>, xattrs: bool) -> f::PermissionsPlus {
-        f::PermissionsPlus {
-            file_type: file.type_char(),
-            #[cfg(unix)]
-            permissions: file.permissions(),
-            #[cfg(windows)]
-            attributes: file.attributes(),
-            xattrs,
-        }
-    }
-
-    #[cfg(unix)]
-    fn octal_permissions(&self, file: &File<'_>) -> f::OctalPermissions {
-        f::OctalPermissions {
-            permissions: file.permissions(),
->>>>>>> 8df8e8f1
         }
     }
 
