--- conflicted
+++ resolved
@@ -21,7 +21,6 @@
     /// in directories full of source code.
     #[allow(clippy::case_sensitive_file_extension_comparisons)]
     fn is_immediate(&self, file: &File<'_>) -> bool {
-<<<<<<< HEAD
 	file.name.to_lowercase().starts_with("readme")
             || file.name.ends_with(".ninja")
             || matches!(
@@ -60,19 +59,9 @@
                     | "pom.xml"
                     | "tsconfig.json"
                     | "webpack.config.js"
+                    | "webpack.config.cjs"
+                    | "Earthfile"
             )
-=======
-        file.name.to_lowercase().starts_with("readme") ||
-        file.name.ends_with(".ninja") ||
-        file.name_is_one_of( &[
-            "Makefile", "Cargo.toml", "SConstruct", "CMakeLists.txt",
-            "build.gradle", "pom.xml", "Rakefile", "package.json", "Gruntfile.js",
-            "Gruntfile.coffee", "BUILD", "BUILD.bazel", "WORKSPACE", "build.xml", "Podfile",
-            "webpack.config.js", "webpack.config.cjs", "meson.build", "composer.json", "RoboFile.php", 
-            "PKGBUILD", "Justfile", "Procfile", "Dockerfile", "Earthfile", "Containerfile", "Vagrantfile",
-            "Brewfile", "Gemfile", "Pipfile", "build.sbt", "mix.exs", "bsconfig.json", "tsconfig.json",
-        ])
->>>>>>> f0bee173
     }
 
     fn is_image(&self, file: &File<'_>) -> bool {
