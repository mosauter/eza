[package]
name = "exa"
version = "0.9.0"
authors = [ "Benjamin Sago <ogham@bsago.me>" ]
build = "build.rs"
edition = "2018"

description = "A modern replacement for ls"
homepage = "https://the.exa.website/"
repository = "https://github.com/ogham/exa"
documentation = "https://github.com/ogham/exa"

readme = "README.md"
categories = ["command-line-utilities"]
keywords = ["ls", "files", "command-line"]
license = "MIT"
exclude = ["/devtools/*", "/Justfile", "/Vagrantfile", "/screenshots.png"]


[[bin]]
name = "exa"


[dependencies]
ansi_term = "0.12"
glob = "0.3"
lazy_static = "1.3"
libc = "0.2"
locale = "0.2"
log = "0.4"
natord = "1.0"
num_cpus = "1.10"
number_prefix = "0.4"
scoped_threadpool = "0.1"
term_grid = "0.1"
term_size = "0.3"
unicode-width = "0.1"
<<<<<<< HEAD
zoneinfo_compiled = "0.5"
=======
users = "0.11"
zoneinfo_compiled = "0.5.1"

[dependencies.datetime]
version = "0.5.2"
default-features = false
features = ["format"]
>>>>>>> b051ac94

[target.'cfg(unix)'.dependencies]
users = "0.11"

[dependencies.git2]
version = "0.13"
optional = true
default-features = false

[build-dependencies.datetime]
version = "0.5.2"
default-features = false

[features]
default = [ "git" ]
git = [ "git2" ]
vendored-openssl = ["git2/vendored-openssl"]


# make dev builds faster by excluding debug symbols
[profile.dev]
debug = false

# use LTO for smaller binaries (that take longer to build)
[profile.release]
lto = true


[package.metadata.deb]
license-file = [ "LICENCE" ]
depends = "$auto"
extended-description = """
exa is a replacement for ls written in Rust.
"""
section = "utils"
priority = "optional"
assets = [
    [ "target/release/exa", "/usr/bin/exa", "0755" ],
    [ "contrib/man/exa.1", "/usr/share/man/man1/exa.1", "0644" ],
    [ "contrib/completions.bash", "/etc/bash_completion.d/exa", "0644" ],
]<|MERGE_RESOLUTION|>--- conflicted
+++ resolved
@@ -35,20 +35,15 @@
 term_grid = "0.1"
 term_size = "0.3"
 unicode-width = "0.1"
-<<<<<<< HEAD
-zoneinfo_compiled = "0.5"
-=======
+zoneinfo_compiled = "0.5.1"
+
+[target.'cfg(unix)'.dependencies]
 users = "0.11"
-zoneinfo_compiled = "0.5.1"
 
 [dependencies.datetime]
 version = "0.5.2"
 default-features = false
 features = ["format"]
->>>>>>> b051ac94
-
-[target.'cfg(unix)'.dependencies]
-users = "0.11"
 
 [dependencies.git2]
 version = "0.13"
